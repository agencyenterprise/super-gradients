MODEL_URLS = {"regnetY800_imagenet": "https://deci-pretrained-models.s3.amazonaws.com/regnetY800_imagenet.pth",
              "resnet50_imagenet": "https://deci-pretrained-models.s3.amazonaws.com/resnet50_imagenet.pth",
              "repvgg_a0_imagenet": "https://deci-pretrained-models.s3.amazonaws.com/repvgg_a0_imagenet.pth",
<<<<<<< HEAD
              "shelfnet34_coco_segmentation_subclass": "https://deci-pretrained-models.s3.amazonaws.com"
                                                       "/shelfnet34_coco_segmentation_subclass.pth"}

PRETRAINED_NUM_CLASSES = {"imagenet": 1000,
                          "coco_segmentation_subclass": 21}
=======
              "ddrnet_23_cityscapes": "https://deci-pretrained-models.s3.amazonaws.com/ddrnet23_cityscapes"
                                     "/ddrnet23_cityscapes.pth ",
              "ddrnet_23_slim_cityscapes": "https://deci-pretrained-models.s3.amazonaws.com/ddrnet23_cityscapes/ddrnet23_slim_cityscapes.pth"
              }

PRETRAINED_NUM_CLASSES = {"imagenet": 1000,
                          "cityscapes": 19}
>>>>>>> b5bd41f8
<|MERGE_RESOLUTION|>--- conflicted
+++ resolved
@@ -1,18 +1,12 @@
 MODEL_URLS = {"regnetY800_imagenet": "https://deci-pretrained-models.s3.amazonaws.com/regnetY800_imagenet.pth",
               "resnet50_imagenet": "https://deci-pretrained-models.s3.amazonaws.com/resnet50_imagenet.pth",
               "repvgg_a0_imagenet": "https://deci-pretrained-models.s3.amazonaws.com/repvgg_a0_imagenet.pth",
-<<<<<<< HEAD
               "shelfnet34_coco_segmentation_subclass": "https://deci-pretrained-models.s3.amazonaws.com"
-                                                       "/shelfnet34_coco_segmentation_subclass.pth"}
-
+                                                       "/shelfnet34_coco_segmentation_subclass.pth",
+"ddrnet_23_cityscapes": "https://deci-pretrained-models.s3.amazonaws.com/ddrnet23_cityscapes"
+"/ddrnet23_cityscapes.pth ",
+"ddrnet_23_slim_cityscapes": "https://deci-pretrained-models.s3.amazonaws.com/ddrnet23_cityscapes/ddrnet23_slim_cityscapes.pth"
+}
 PRETRAINED_NUM_CLASSES = {"imagenet": 1000,
-                          "coco_segmentation_subclass": 21}
-=======
-              "ddrnet_23_cityscapes": "https://deci-pretrained-models.s3.amazonaws.com/ddrnet23_cityscapes"
-                                     "/ddrnet23_cityscapes.pth ",
-              "ddrnet_23_slim_cityscapes": "https://deci-pretrained-models.s3.amazonaws.com/ddrnet23_cityscapes/ddrnet23_slim_cityscapes.pth"
-              }
-
-PRETRAINED_NUM_CLASSES = {"imagenet": 1000,
-                          "cityscapes": 19}
->>>>>>> b5bd41f8
+                          "coco_segmentation_subclass": 21,
+"cityscapes": 19}