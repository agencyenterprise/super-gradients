--- conflicted
+++ resolved
@@ -35,11 +35,7 @@
 sg_model:
   _target_: super_gradients.SgModel
   experiment_name: ${experiment_name}
-<<<<<<< HEAD
-=======
-  multi_gpu: ${multi_gpu}
   model_checkpoints_location: ${model_checkpoints_location}
->>>>>>> d004d45c
 
 training_hyperparams:
   criterion_params:
