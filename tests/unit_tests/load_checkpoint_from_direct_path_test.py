--- conflicted
+++ resolved
@@ -57,18 +57,10 @@
 
         # Build the SgModel and load the checkpoint
         model = SgModel("load_checkpoint_test", model_checkpoints_location='local')
-<<<<<<< HEAD
-        model.build_model(new_torch_net, arch_params={'num_classes': 10,
-                                                      'external_checkpoint_path': self.checkpoint_path,
-                                                      'load_checkpoint': True,
-                                                      'strict_load': StrictLoad.NO_KEY_MATCHING
-                                                      })
-=======
         model.build_model(new_torch_net, arch_params={'num_classes': 10},
                           checkpoint_params={'external_checkpoint_path': self.checkpoint_path,
                                              'load_checkpoint': True,
                                              'strict_load': StrictLoad.NO_KEY_MATCHING})
->>>>>>> 70d3fa0e
 
         # Assert the weights were loaded correctly
         assert self.check_models_have_same_weights(model.net, self.original_torch_net)
