import unittest
from super_gradients.training import SgModel
from super_gradients.training.metrics import Accuracy, Top5
from super_gradients.training.utils.utils import check_models_have_same_weights
from super_gradients.training.datasets import ClassificationTestDatasetInterface
from super_gradients.training.models import LeNet


class LoadCheckpointWithEmaTest(unittest.TestCase):
    def setUp(self) -> None:
        self.dataset_params = {"batch_size": 4}
        self.dataset = ClassificationTestDatasetInterface(dataset_params=self.dataset_params)
        self.train_params = {"max_epochs": 2, "lr_updates": [1], "lr_decay_factor": 0.1, "lr_mode": "step",
                             "lr_warmup_epochs": 0, "initial_lr": 0.1, "loss": "cross_entropy", "optimizer": 'SGD',
                             "criterion_params": {}, "optimizer_params": {"weight_decay": 1e-4, "momentum": 0.9},
                             "train_metrics_list": [Accuracy(), Top5()], "valid_metrics_list": [Accuracy(), Top5()],
                             "loss_logging_items_names": ["Loss"], "metric_to_watch": "Accuracy",
                             "greater_metric_to_watch_is_better": True, "ema": True}

    def test_ema_ckpt_reload(self):
        # Define Model
        net = LeNet()
        model = SgModel("ema_ckpt_test", model_checkpoints_location='local')

        model.connect_dataset_interface(self.dataset)
        model.build_model(net, arch_params={'num_classes': 10})

        model.train(self.train_params)

        ema_model = model.ema_model.ema

        net = LeNet()
        model = SgModel("ema_ckpt_test", model_checkpoints_location='local')
<<<<<<< HEAD
        model.build_model(net, arch_params={'num_classes': 10, 'load_checkpoint': True})
=======
        model.build_model(net, arch_params={'num_classes': 10}, checkpoint_params={'load_checkpoint': True})
>>>>>>> 70d3fa0e
        model.connect_dataset_interface(self.dataset)

        # TRAIN FOR 0 EPOCHS JUST TO SEE THAT WHEN CONTINUING TRAINING EMA MODEL HAS BEEN SAVED CORRECTLY
        model.train(self.train_params)

        reloaded_ema_model = model.ema_model.ema

        # ASSERT RELOADED EMA MODEL HAS THE SAME WEIGHTS AS THE EMA MODEL SAVED IN FIRST PART OF TRAINING
        assert check_models_have_same_weights(ema_model, reloaded_ema_model)


if __name__ == '__main__':
    unittest.main()<|MERGE_RESOLUTION|>--- conflicted
+++ resolved
@@ -31,11 +31,7 @@
 
         net = LeNet()
         model = SgModel("ema_ckpt_test", model_checkpoints_location='local')
-<<<<<<< HEAD
-        model.build_model(net, arch_params={'num_classes': 10, 'load_checkpoint': True})
-=======
         model.build_model(net, arch_params={'num_classes': 10}, checkpoint_params={'load_checkpoint': True})
->>>>>>> 70d3fa0e
         model.connect_dataset_interface(self.dataset)
 
         # TRAIN FOR 0 EPOCHS JUST TO SEE THAT WHEN CONTINUING TRAINING EMA MODEL HAS BEEN SAVED CORRECTLY
